date,       link,                  time, program,   solver,             puzzle
2019-05-04, qyaYU6AV5Sg,     10m 11.87s, MC4D,      tetrian,            3x3x3x3
2019-05-19, TPaW0RUJrFk,  1h 12m 07.65s, MC4D,      tetrian,            4x4x4x4
2019-08-11, oEdrWPEsKPQ,      2m 26.00s, -,         connor,             phys_2x2x2x2
2021-07-24, z__CuN5CgAY,      1m 43.44s, MC4D,      tetrian,            3-layer_simplex
2021-07-24, s8Kj2h8YCkY,      1m 00.80s, MC4D,      tetrian,            2x2x2x2
2021-11-15, mgfhSL2fi7E,      2m 16.54s, -,         rowan,              phys_2x2x2x2
2021-12-06, tOaBQs34oB0,      2m 05.27s, -,         rowan,              phys_2x2x2x2
2021-12-09, I9hnsif4ImE,      2m 03.58s, -,         rowan,              phys_2x2x2x2
2021-12-11, 2SWo0zMlg8I,      2m  0.66s, -,         rowan,              phys_2x2x2x2
2021-12-11, JJPJ7hgNLJU,      1m 56.75s, -,         rowan,              phys_2x2x2x2
2022-05-07, RuUc26S5xpw,      1m 46.24s, -,         rowan,              phys_2x2x2x2
2022-06-20, FSpuv9FJorw,      1m 28.14s, -,         rowan,              phys_2x2x2x2
2022-07-01, ClqLrac3Ib4,      6m 25.12s, -,         rowan,              phys_2x2x2x2_oh
2022-08-02, XDW7wi4ryPE,      1m 27.17s, -,         rowan,              phys_2x2x2x2
2022-08-07, uEnk2yrJN7I,      1m 23.28s, -,         grant,              phys_2x2x2x2
2022-08-12, X_FY-CUfvUI,      1m 07.57s, -,         grant,              phys_2x2x2x2
2022-09-17, i8Dkpk6QEpE,      1m 18.24s, -,         rowan,              phys_2x2x2x2
2022-09-18, _qqXVKOVkAI,      1m 06.04s, -,         grant,              phys_2x2x2x2
2022-10-01, RU3ca_0Ea3w,      3m 55.62s, -,         grant,              phys_2x2x2x2_oh
2022-10-03, eIEu38wsjtM,         56.65s, -,         grant,              phys_2x2x2x2
2022-11-06, U7AgKxkaG0U,      9m 05.82s, HSC,       hactar,             3x3x3x3
2022-11-08, Ba4fZIL9sWs,         54.84s, -,         grant,              phys_2x2x2x2
2022-11-15, ehmibXcJnpw,      2m 11.47s, -,         hyperespy,          phys_2x2x2x2
2022-11-18, FCvn9-JvXgY,      8m 58.82s, HSC,       rowan,              3x3x3x3
2022-11-18, j8rhsXzyP78,      8m 23.59s, HSC,       hactar,             3x3x3x3
2022-11-19, L43wlyaoyAM,      8m 15.35s, HSC,       hactar,             3x3x3x3
2022-11-19, otPqH-m22Xg,      8m 02.53s, HSC,       hactar,             3x3x3x3
2022-11-19, gRWemTTFSik,      7m 43.33s, HSC,       hactar,             3x3x3x3
2022-11-21, NwRLRdkJBF8,      7m 36.32s, HSC,       grant,              3x3x3x3
2022-11-21, 26fvxDQPNwE,      7m 02.17s, HSC,       hactar,             3x3x3x3
2022-11-22, UTISMKUW06I,      6m 46.21s, HSC,       grant,              3x3x3x3
2022-11-22, p6_hGg7liLg,      6m 38.92s, HSC,       hactar,             3x3x3x3
2022-11-23, 5SeTzLDTb2g,     44m 40.42s, HSC,       luna,               4x4x4x4
2022-11-23, aQAGH2g7It8,      6m 36.38s, HSC,       grant,              3x3x3x3
2022-11-23, Cr9FnV1HOSE,      5m 32.98s, HSC,       hactar,             3x3x3x3
2022-11-24, m1Itso7nOM8,     12m 13.26s, HSC,       alvin,              3x3x3x3
2022-11-25, licHhb2R_EE,      5m 25.14s, HSC,       grant,              3x3x3x3
2022-11-25, st7bV8y_vUY,      5m 23.82s, HSC,       grant,              3x3x3x3
2022-11-26, nzpLgx_x3bs,      5m 01.92s, HSC,       grant,              3x3x3x3
2022-11-26, 8NamawdeMXU,      4m 58.14s, HSC,       hactar,             3x3x3x3
2022-11-27, GEr2keT4cB8,      4m 52.94s, HSC,       grant,              3x3x3x3
2022-11-29, 4_8RjkUkv-g,      4m 50.73s, HSC,       hactar,             3x3x3x3
2022-11-30, gFkfXyHy-QA,      4m 43.86s, HSC,       grant,              3x3x3x3
2022-12-01, FmJYI0IImyI,      4m 30.88s, HSC,       hactar,             3x3x3x3
2022-12-01, JSH4FH5cv-w,      6m 31.02s, HSC,       rowan,              3x3x3x3
2022-12-02, S6mFXj9HnXA,      4m 10.84s, HSC,       grant,              3x3x3x3
2022-12-02, s8l4jnMz6p4,     24m 46.95s, HSC,       weill,              3x3x3x3
2022-12-03, xk4IUAtKEo8,      4m 09.19s, HSC,       grant,              3x3x3x3
2022-12-03, QDabSnE1I4A,      4m 02.60s, HSC,       grant,              3x3x3x3
2022-12-04, k6nSP8EPU7I,     32m 46.55s, HSC,       grant,              4x4x4x4
2022-12-04, QWvQvvbNS2c,     29m 54.82s, HSC,       luna,               4x4x4x4
2022-12-07, 1t2P3CL-glo,  1h 31m 38.50s, HSC,       luna,               5x5x5x5
2022-12-07, hjn7iu6zs4E,      3m 58.29s, HSC,       grant,              3x3x3x3
2022-12-10, VlGilGp8SCg,      3m 55.32s, HSC,       grant,              3x3x3x3
2022-12-13, w_-06L6oCdE,      3m 45.69s, HSC,       grant,              3x3x3x3
2022-12-14, MkhTQHIlDcQ,      3m 34.43s, HSC,       grant,              3x3x3x3
2022-12-14, QdTa7Be-Iw8,      3m 23.26s, HSC,       grant,              3x3x3x3
2022-12-15, Al8w9-Xk3n8,      3m 21.52s, HSC,       grant,              3x3x3x3
2022-12-16, XeRkVqDJ1jk,      3m 52.00s, HSC,       grant,              3x3x3x3_ao5
2022-12-17, 2k7Gz8avg0E,     23m 50.75s, HSC,       grant,              4x4x4x4
2022-12-20, peONIUD98wk,      3m 16.44s, HSC,       grant,              3x3x3x3
2022-12-20, QNjG5DUqn8g,     21m 37.07s, HSC,       grant,              4x4x4x4
2022-12-21, W0efQkhPSzY,      3m 13.97s, HSC,       grant,              3x3x3x3
2022-12-21, h2hTGc5Vztk,      3m 06.06s, HSC,       grant,              3x3x3x3
2022-12-21, 4tqXxtdtXms,         50.95s, HSC,       grant,              2x2x2x2
2022-12-22, kRBj6ScH8Ng,      2m 59.97s, HSC,       hactar,             3x3x3x3
2022-12-23, 9lMbBnA0tVE,      2m 59.34s, HSC,       grant,              3x3x3x3
2022-12-23, B-VdP5h3fKo,     20m 18.48s, HSC,       grant,              4x4x4x4
2022-12-23, B-VdP5h3fKo,     20m 18.48s, HSC,       grant,              4x4x4x4
2022-12-24, EPAof7Hwrak,     19m 57.08s, HSC,       grant,              4x4x4x4
2022-12-28, YRzjvrPVq7Q,     19m 17.70s, HSC,       grant,              4x4x4x4
2022-12-29, bJndxs7QGyg,     18m 53.84s, HSC,       grant,              4x4x4x4
2022-12-30, XwBNgjB9ZQI,     57m 43.65s, HSC,       grant,              5x5x5x5
2022-12-30, pabZjfrsC-8,      2m 42.81s, HSC,       hactar,             3x3x3x3
2022-12-31, 7M1JZ1-q4HI,      3m 02.78s, HSC,       hactar,             3x3x3x3_ao5
2022-12-31, Pf0RPEprHDQ,  3h 15m 46.11s, HSC,       luna,               6x6x6x6
2022-12-31, 4pjy5EwFSJg,     17m 21.34s, HSC,       grant,              4x4x4x4
2023-01-01, KsRoTcOQ-IY,     23m 26.72s, HSC,       hactar,             4x4x4x4
2023-01-01, n3R2qIP2yPU,         49.98s, HSC,       grant,              2x2x2x2
2023-01-01, BJh_CMfkMtI,         48.52s, HSC,       grant,              2x2x2x2
2023-01-02, d1beXWPKQaI,         44.75s, HSC,       grant,              2x2x2x2
2023-01-03, H9oFcK3paz0,      2m 41.22s, HSC,       hactar,             3x3x3x3
2023-01-03, EEapFcWRnU8,     17m 14.76s, HSC,       hactar,             4x4x4x4
2023-01-03, 6PPG-ewLYfM,  1h 04m 03.18s, HSC,       hactar,             5x5x5x5
2023-01-03, ksJ9v262T5w,     15m 59.75s, HSC,       grant,              4x4x4x4
2023-01-03, mLV8gsbr84A,     15m 44.92s, HSC,       grant,              4x4x4x4
2023-01-04, olpjEnRlBbw,     55m 13.04s, HSC,       hactar,             5x5x5x5
2023-01-04, 2Tp8HZw2GZw,     16m 47.07s, HSC,       hactar,             4x4x4x4
2023-01-04, 1WFIZHuxhYE,     15m 28.21s, HSC,       hactar,             4x4x4x4
2023-01-04, b4zOy7xk4uA,     49m 52.50s, HSC,       grant,              5x5x5x5
2023-01-04, FwZUAQaqdnM,     15m 18.84s, HSC,       grant,              4x4x4x4
2023-01-04, UF02k5xkEPU,     14m 39.13s, HSC,       grant,              4x4x4x4
2023-01-04, mXQj55mNyA4,      6m 25.04s, HSC,       rowan,              3x3x3x3
2023-01-04, bEffS6BZ6Wo,      5m 58.30s, HSC,       rowan,              3x3x3x3
2023-01-05, f1KrsWIvMYc,     14m 38.91s, HSC,       hactar,             4x4x4x4
2023-01-05, UF02k5xkEPU,     14m 39.13s, HSC,       grant,              4x4x4x4
2023-01-05, Oqu6DjCHZbo,     14m 10.44s, HSC,       grant,              4x4x4x4
2023-01-05, 4ehj0gmGoV8,     14m 00.76s, HSC,       grant,              4x4x4x4
2023-01-05, cukrSjxYWTk,      5m 51.33s, HSC,       rowan,              3x3x3x3
2023-01-05, FQ036hBDQR4,      5m 48.12s, HSC,       rowan,              3x3x3x3
2023-01-05, Bs4p1E3hZRQ,      5m 45.18s, HSC,       rowan,              3x3x3x3
2023-01-05, LU89AsL2pow,      5m 27.17s, HSC,       rowan,              3x3x3x3
2023-01-05, xTt-x6Jz8j4,     41m 59.32s, HSC,       grant,              5x5x5x5
2023-01-06, ojT5uEyHYns,      5m 48.73s, HSC,       luna,               3x3x3x3
2023-01-06, i8EMQ8okio4,     13m 21.36s, HSC,       grant,              4x4x4x4
2023-01-06, 99_DW8wPMzg,      5m 21.88s, HSC,       rowan,              3x3x3x3
2023-01-06, XJBWLuSSv_I,      5m 02.29s, HSC,       rowan,              3x3x3x3
2023-01-08, zWNz4V2bbpQ,     13m 58.65s, HSC,       hactar,             4x4x4x4
2023-01-08, q9G5S3d6DFI,      2m 39.47s, HSC,       hactar,             3x3x3x3
2023-01-08, B4x2dvRQrlw,     13m 17.78s, HSC,       grant,              4x4x4x4
2023-01-09, ic-dY64zG_I,      6m 58.67s, HSC,       adam,               3x3x3x3
2023-01-09, 0cDdBok5cIw,      5m 44.86s, HSC,       adam,               3x3x3x3
2023-01-09, 9iROTxt2dN8,      4m 55.27s, HSC,       rowan,              3x3x3x3
2023-01-09, QiOto9BDpig,      4m 50.97s, HSC,       rowan,              3x3x3x3
2023-01-11, 52O0SrN1XOQ,      4m 42.19s, HSC,       rowan,              3x3x3x3
2023-01-10, g6za1EUXxE0,      4m 34.62s, HSC,       adam,               3x3x3x3
2023-01-09, AyDDKsxcZqg,     22m 25.49s, HSC,       koen,               3x3x3x3
2023-01-11, nozw5QzImrA,      2m 29.73s, HSC,       hactar,             3x3x3x3
2023-01-12, GOCw_7XFYk4,     13m 34.55s, HSC,       hactar,             4x4x4x4
2023-01-12, KbK1WwdBysk,     13m 13.65s, HSC,       hactar,             4x4x4x4
2023-01-12, swLbg8NAx3Q,      4m 38.75s, HSC,       rowan,              3x3x3x3
2023-01-12, O4OIobwI5oY,  2h 16m 26.54s, HSC,       grant,              6x6x6x6
2023-01-12, H_PjS1kTLmg,     12m 33.75s, HSC,       grant,              4x4x4x4
2023-01-12, -ONUyJeTFSg,     44m 25.04s, HSC,       hactar,             5x5x5x5
2023-01-12, ZFRuk_oSjKM,     39m 03.51s, HSC,       grant,              5x5x5x5
2023-01-12, QSCIGmSABVY,      3m 49.30s, HSC,       adam,               3x3x3x3
2023-01-13, _bMkaHA4ZFs,     12m 28.14s, HSC,       hactar,             4x4x4x4
2023-01-13, eHDN2TicLcE,     12m 25.22s, HSC,       hactar,             4x4x4x4
2023-01-13, rqbR5I43G4M,     11m 42.85s, HSC,       hactar,             4x4x4x4
2023-01-13, -L43UAoGNmk,     11m 39.60s, HSC,       hactar,             4x4x4x4
2023-01-13, 7CTL0pjRG4w,     11m 22.35s, HSC,       hactar,             4x4x4x4
2023-01-13, xUU8CC7xmGY,     43m 15.78s, HSC,       hactar,             5x5x5x5
2023-01-14, AJh3AOKyX1E,     11m 54.53s, HSC,       grant,              4x4x4x4
2023-01-14, GCybCB9PC8o,     11m 44.56s, HSC,       grant,              4x4x4x4
2023-01-16, llaOZYJ4cUw,         43.54s, HSC,       adam,               2x2x2x2
2023-01-16, RiQJhLsLo6Q,         39.40s, HSC,       adam,               2x2x2x2
2023-01-12, brIlUqm8StQ,      4m 27.70s, HSC,       rowan,              3x3x3x3
2023-01-12, 3U3wqyxmBM4,      4m 20.02s, HSC,       rowan,              3x3x3x3
2023-01-17, 62HWyvdgTEA,     11m 16.71s, HSC,       grant,              4x4x4x4
2023-01-17, rxnMhbPmf-E,     34m 33.54s, HSC,       grant,              5x5x5x5
2023-01-18, i92ywhxPUW4,     40m 04.76s, HSC,       hactar,             5x5x5x5
2023-01-18, UDj1Z8f6GkQ,  1h 38m 45.28s, HSC,       grant,              6x6x6x6
2023-01-19, yh_VfAj0JZM,      8m 15.42s, MC4D,      grant,              3-layer_simplex
2023-01-20, EnTw_0gIjAM,     33m 47.21s, HSC,       grant,              5x5x5x5
2023-01-21, JRBA1wgwrGE,  4h 39m 59.94s, HSC,       hactar,             7x7x7x7
2023-01-22, x46AeM3WZt0,  3h 27m 17.51s, HSC,       grant,              7x7x7x7
2023-01-23, LgQn5VwOOTE,     31m 06.98s, HSC,       grant,              5x5x5x5
2023-01-23, yWhzox9UowA,      2m 14.04s, MC4D,      rowan,              3-layer_simplex
2023-01-24, LD5QMmJ59ZA,      6m 11.01s, MC4D,      grant,              3-layer_simplex
2023-01-25, pj9wdn2N2-k,      1m 43.45s, MC4D,      rowan,              3-layer_simplex
2023-01-26, 6bK_JCjptKA,      1m 30.46s, MC4D,      rowan,              3-layer_simplex
2023-01-29, DiKVlWnkLMA,     11m 13.68s, HSC,       grant,              4x4x4x4
2023-01-30, fUQDZrJc7fA,     10m 44.23s, HSC,       grant,              4x4x4x4
2023-02-01, 5qKbs4vMg5s,     29m 58.51s, HSC,       grant,              5x5x5x5
2023-02-02, 070wpxcYv8Q,  1h 29m 29.90s, HSC,       grant,              6x6x6x6
2023-02-16, G36FdhIFykE,     10m 33.21s, HSC,       grant,              4x4x4x4
2023-02-18, hQA0LWWAZPI,      2m 26.46s, HSC,       hactar,             3x3x3x3
2023-02-18, YWN_76EBUow,      2m 39.64s, HSC,       hactar,             3x3x3x3_ao5
2023-02-18, Q_N8O_hAOlY,     10m 03.55s, HSC,       grant,              4x4x4x4
2023-02-21, l6aL7oAFOLk,      4m 12.92s, HSC,       rowan,              3x3x3x3
2023-02-21, vPiTyP2ZMtk,     28m 58.95s, HSC,       grant,              5x5x5x5
2023-02-23, BmqDHmlsGec,      9m 50.70s, HSC,       grant,              4x4x4x4
2023-02-24, 6xT1PNnTNEI,      2m 41.26s, HSC,       grant,              3x3x3x3
2023-02-24, CMqS46aXcuI,      3m 01.41s, HSC,       grant,              3x3x3x3_ao5
2023-02-25, z1rYqGrCvyQ,      2m 37.88s, HSC,       grant,              3x3x3x3
2023-02-25, 7nFmTgpqsxo,      2m 30.68s, HSC,       grant,              3x3x3x3
2023-03-03, 1EJOe_MSHbI,  1h 23m 25.52s, HSC,       grant,              6x6x6x6
2023-03-08, NErcg6OBdyE,      2m 21.01s, HSC,       grant,              3x3x3x3
2023-03-08, SXp8wnUnKYM,         36.23s, HSC,       grant,              2x2x2x2
2023-03-09, kf1ARFimzDY,      3m 29.74s, MC4D,      grant,              3-layer_simplex
2023-03-10, m0uM4FMZO7Q,      2m 35.94s, HSC,       grant,              3x3x3x3_ao5
2023-03-10, qn4XTJHJoR8,      2m 36.42s, MC4D,      grant,              3-layer_simplex
2023-03-11, AWJ5TOo9-w8,      2m 17.97s, HSC,       hactar,             3x3x3x3
2023-03-12, ao8KbJuMhDs,      6m 14.88s, -,         rowan,              phys_2x2x2x2_oh
2023-03-12, ITiIO6J5mbQ,      5m 35.29s, -,         rowan,              phys_2x2x2x2_oh
2023-03-14, IX03Z-FtdnE,      2m 16.37s, MC4D,      grant,              3-layer_simplex
2023-03-14, d39sWJ7yAfM,      1m 48.76s, MC4D,      grant,              3-layer_simplex
2023-03-15, OrwPbHLGLO0,      1m 43.19s, MC4D,      grant,              3-layer_simplex
2023-03-15, RTyC-Gmm-9s,      1m 34.16s, MC4D,      grant,              3-layer_simplex
2023-03-15, MD18ru7nAVI,      1m 31.11s, MC4D,      grant,              3-layer_simplex
2023-03-15, fFJVEfFA-uo,      1m 17.70s, MC4D,      grant,              3-layer_simplex
2023-03-16, SCkKA-ua2AQ,      2m 11.33s, HSC,       grant,              3x3x3x3
2023-03-17, QkFR1WzMCzc,     28m 14.31s, HSC,       grant,              5x5x5x5
2023-03-18, nFOb5ueM6sQ,      4m 30.57s, MT,        luna,               Hemimegaminx
2023-03-18, uk_I82NLuwY,      2m 54.05s, MT,        luna,               Hemimegaminx
2023-03-18, 8ldHKvKunyw,      3m 35.86s, MT,        grant,              Hemimegaminx
2023-03-18, o5Xa6v0y9J8,      2m 19.99s, MT,        grant,              Hemimegaminx
2023-03-18, ktjpFhnArHE,      2m 11.57s, MT,        luna,               Hemimegaminx
2023-03-18, Jry6rXRHgmc,      2m 06.52s, MT,        luna,               Hemimegaminx
2023-03-19, hKelDJ4rkLI,      1m 51.94s, MT,        grant,              Hemimegaminx
2023-03-20, 1GfM06GsWp4,      1m 27.39s, MPU,       grant,              1x3x3x3
2023-03-30, Nty_vtso5Pk,      1m 42.40s, -,         cubedude,           phys_2x2x2x2
2023-03-29, P8AG5AGeu40,     17m 11.75s, AKKEI-SIM, grant,              virt_phys_3x3x3x3
2023-04-04, 23dSS3ojZoE,     47m 43.81s, AKKEI-SIM, hyperespy,          virt_phys_3x3x3x3
2023-04-04, M6Jb5v-xAuE,     14m 33.06s, AKKEI-SIM, grant,              virt_phys_3x3x3x3
2023-04-08, RAiktXK9q8g,      2m 35.29s, HSC,       hactar,             3x3x3x3_ao5
2023-04-08, 4Ai_cuY6XSs,      2m 07.30s, HSC,       hactar,             3x3x3x3
2023-04-08, EpM23Rxmt1Y,      2m 33.10s, HSC,       hactar,             3x3x3x3_ao5
2023-04-09, lOsFAVkSxKc,     12m 05.25s, AKKEI-SIM, grant,              virt_phys_3x3x3x3
2023-04-10, uczWb9zmwq4,      2m 28.05s, HSC,       grant,              3x3x3x3_ao5
2023-04-12, RbxinDf2wv8,     44m 41.49s, AKKEI-SIM, hyperespy,          virt_phys_3x3x3x3
2023-04-12, zLmOY8gM1zs,     11m 30.66s, AKKEI-SIM, grant,              virt_phys_3x3x3x3
2023-04-18, OXPmZOEf9IE,     10m 58.78s, AKKEI-SIM, grant,              virt_phys_3x3x3x3 
2023-04-20, R15N-WjDwU4,     10m 54.21s, AKKEI-SIM, grant,              virt_phys_3x3x3x3 
2023-04-20, oDCqOAPATgA,     10m 30.07s, AKKEI-SIM, grant,              virt_phys_3x3x3x3 
2023-04-21, -uFD_WwX4po,      2m 03.83s, HSC,       grant,              3x3x3x3
2023-04-22, k15vLZCIilU,      2m 26.16s, HSC,       hactar,             3x3x3x3_ao5
2023-04-22, PtXvGfoezWs,      2m 05.30s, HSC,       hactar,             3x3x3x3
2023-04-22, 4JMCN548LV4,      2m 20.19s, HSC,       hactar,             3x3x3x3_ao5
2023-04-25, 64fP1z2m6Jc,      9m 47.42s, HSC,       grant,              4x4x4x4
2023-04-25, fmCI0vlKTrU,      8m 55.68s, HSC,       grant,              4x4x4x4
2023-04-26, iWuBfNMeoWE,      8m 52.97s, HSC,       grant,              4x4x4x4
2023-04-27, oyYFe5GSEUE,     27m 08.97s, HSC,       grant,              5x5x5x5
2023-05-03, oDCqOAPATgA,      9m 58.95s, AKKEI-SIM, grant,              virt_phys_3x3x3x3 
2023-05-05, https://www.loom.com/share/a0e16bba46eb49b097ffe8657595eed4, 55m 06.00s, AKKEI-SIM, kevin, virt_phys_3x3x3x3 
2023-05-06, ejbcyheNJiU,     25m 11.08s, HSC,       grant,              5x5x5x5
2022-08-08, lBssOimXaFE,     47m 14.00s, -,         asa,                phys_2x2x2x2_bld
2022-03-17, zJS5bn7Hmto,  1h 21m 17.68s, MC4D,      yuste,              3x3x3x3_bld
2019-10-12, b1r6sBgTIoE,     14m 41.55s, MC4D,      gray,               2x2x2x2_bld
2023-05-09, JCRQsKqWL-o,  1h 19m 30.89s, HSC,       grant,              6x6x6x6
2023-05-10, AejkKnh2ut4,  1h 12m 22.58s, HSC,       grant,              6x6x6x6
2023-05-11, ahKlBFZmkYk,         34.95s, HSC,       grant,              2x2x2x2
2023-05-12, yg86g4-10I0,      2m 18.18s, HSC,       hactar,             3x3x3x3_ao5
2023-05-13, SrrmSdtOt14,      1m 56.42s, HSC,       hactar,             3x3x3x3
2023-05-13, rq448vFu1dM,     23m 42.58s, HSC,       grant,              5x5x5x5
2023-05-15, BTBhZZSYFpY,  1h  4m 57.88s, HSC,       grant,              6x6x6x6
2023-05-16, ED-CxpM76yU,         34.59s, HSC,       grant,              2x2x2x2
2023-05-20, ecIo0eD7BxU,         34.17s, HSC,       grant,              2x2x2x2
2023-05-20, lg4Rm_Wh9Qw,         33.34s, HSC,       grant,              2x2x2x2
2023-05-23, bPVrqBQmRQk,  1h  3m 23.50s, HSC,       grant,              6x6x6x6
2023-05-23, RDFJSIQ8uJ0,         31.64s, HSC,       grant,              2x2x2x2
2023-05-24, KhEzYs9vwuo,         28.51s, HSC,       grant,              2x2x2x2
2023-05-27, sL20osNa5I8,     23m 19.10s, HSC,       grant,              5x5x5x5
2023-05-29, uHhPlIZ2PGU,     22m 11.78s, HSC,       grant,              5x5x5x5
2023-05-29, 3aSo8sjhBUs,  1h  0m 31.15s, HSC,       grant,              6x6x6x6
2023-05-31, b4ChatHg8AM,  2h 11m 41.97s, HSC,       grant,              7x7x7x7
2023-05-31, 1-W78yF5eHM,      1m 24.34s, MPU,       luna,               1x3x3x3
2023-05-31, bfXTiTIip-k,      1m 02.91s, MPU,       luna,               1x3x3x3
2023-05-31, RKoZfNSLCGs,      1m 00.93s, MPU,       hactar,             1x3x3x3
2023-05-31, iwFQTZnhqhk,      1m 15.58s, MPU,       rowan,              1x3x3x3
2023-06-02, fljQSZgPTUg,     21m 44.12s, HSC,       grant,              5x5x5x5
2023-06-02, Ri0eBwzbRJE,     56m 03.94s, HSC,       grant,              6x6x6x6
2023-06-06, ADe3-T-hkmo,     20m 13.86s, HSC,       olaf,               3x3x3x3
2023-06-06, cL5RmBX-XQg,     17m 46.64s, HSC,       olaf,               3x3x3x3
2023-06-07, UjJEtBTvR9E,     13m 56.31s, HSC,       olaf,               3x3x3x3
2023-06-08, YRNwPoReYz0,     11m 10.75s, HSC,       olaf,               3x3x3x3
2023-06-09, PxqEWMKzHSw,     10m 33.56s, HSC,       olaf,               3x3x3x3
2023-06-10, HAU44_mZPn8,      9m 44.25s, HSC,       olaf,               3x3x3x3
2023-06-11, 06FYcnJ2_6g,      8m 38.36s, HSC,       olaf,               3x3x3x3
2023-06-11, wpXmJrI48R8,     20m 12.92s, HSC,       void,               3x3x3x3
2023-06-12, CvX6ozCVKys,      7m 55.60s, HSC,       olaf,               3x3x3x3
2023-06-20, mYZH2FgADiY,      8m 40.21s, HSC,       grant,              4x4x4x4
<<<<<<< HEAD
2022-12-02, TPbJAP82Fno,     15m 45.39s, HSC,       markk,              3x3x3_1d
2023-07-03, XeRAYpf8Tqw,      7m 34.18s, HSC,       markk,              3x3x3_1d
=======
2023-06-28, t2sK39vuSmk,     17m 19.92s, HSC,       void,               3x3x3x3
>>>>>>> 5b20c434
<|MERGE_RESOLUTION|>--- conflicted
+++ resolved
@@ -201,9 +201,9 @@
 2023-04-10, uczWb9zmwq4,      2m 28.05s, HSC,       grant,              3x3x3x3_ao5
 2023-04-12, RbxinDf2wv8,     44m 41.49s, AKKEI-SIM, hyperespy,          virt_phys_3x3x3x3
 2023-04-12, zLmOY8gM1zs,     11m 30.66s, AKKEI-SIM, grant,              virt_phys_3x3x3x3
-2023-04-18, OXPmZOEf9IE,     10m 58.78s, AKKEI-SIM, grant,              virt_phys_3x3x3x3 
-2023-04-20, R15N-WjDwU4,     10m 54.21s, AKKEI-SIM, grant,              virt_phys_3x3x3x3 
-2023-04-20, oDCqOAPATgA,     10m 30.07s, AKKEI-SIM, grant,              virt_phys_3x3x3x3 
+2023-04-18, OXPmZOEf9IE,     10m 58.78s, AKKEI-SIM, grant,              virt_phys_3x3x3x3
+2023-04-20, R15N-WjDwU4,     10m 54.21s, AKKEI-SIM, grant,              virt_phys_3x3x3x3
+2023-04-20, oDCqOAPATgA,     10m 30.07s, AKKEI-SIM, grant,              virt_phys_3x3x3x3
 2023-04-21, -uFD_WwX4po,      2m 03.83s, HSC,       grant,              3x3x3x3
 2023-04-22, k15vLZCIilU,      2m 26.16s, HSC,       hactar,             3x3x3x3_ao5
 2023-04-22, PtXvGfoezWs,      2m 05.30s, HSC,       hactar,             3x3x3x3
@@ -212,8 +212,8 @@
 2023-04-25, fmCI0vlKTrU,      8m 55.68s, HSC,       grant,              4x4x4x4
 2023-04-26, iWuBfNMeoWE,      8m 52.97s, HSC,       grant,              4x4x4x4
 2023-04-27, oyYFe5GSEUE,     27m 08.97s, HSC,       grant,              5x5x5x5
-2023-05-03, oDCqOAPATgA,      9m 58.95s, AKKEI-SIM, grant,              virt_phys_3x3x3x3 
-2023-05-05, https://www.loom.com/share/a0e16bba46eb49b097ffe8657595eed4, 55m 06.00s, AKKEI-SIM, kevin, virt_phys_3x3x3x3 
+2023-05-03, oDCqOAPATgA,      9m 58.95s, AKKEI-SIM, grant,              virt_phys_3x3x3x3
+2023-05-05, https://www.loom.com/share/a0e16bba46eb49b097ffe8657595eed4, 55m 06.00s, AKKEI-SIM, kevin, virt_phys_3x3x3x3
 2023-05-06, ejbcyheNJiU,     25m 11.08s, HSC,       grant,              5x5x5x5
 2022-08-08, lBssOimXaFE,     47m 14.00s, -,         asa,                phys_2x2x2x2_bld
 2022-03-17, zJS5bn7Hmto,  1h 21m 17.68s, MC4D,      yuste,              3x3x3x3_bld
@@ -251,9 +251,6 @@
 2023-06-11, wpXmJrI48R8,     20m 12.92s, HSC,       void,               3x3x3x3
 2023-06-12, CvX6ozCVKys,      7m 55.60s, HSC,       olaf,               3x3x3x3
 2023-06-20, mYZH2FgADiY,      8m 40.21s, HSC,       grant,              4x4x4x4
-<<<<<<< HEAD
+2023-06-28, t2sK39vuSmk,     17m 19.92s, HSC,       void,               3x3x3x3
 2022-12-02, TPbJAP82Fno,     15m 45.39s, HSC,       markk,              3x3x3_1d
-2023-07-03, XeRAYpf8Tqw,      7m 34.18s, HSC,       markk,              3x3x3_1d
-=======
-2023-06-28, t2sK39vuSmk,     17m 19.92s, HSC,       void,               3x3x3x3
->>>>>>> 5b20c434
+2023-07-03, XeRAYpf8Tqw,      7m 34.18s, HSC,       markk,              3x3x3_1d